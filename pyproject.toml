--- conflicted
+++ resolved
@@ -1,10 +1,6 @@
 [tool.poetry]
 name = "desdeo_problem"
-<<<<<<< HEAD
 version = "0.14.0"
-=======
-version = "0.8.4"
->>>>>>> 1abc8c02
 description = "This package contains the problem classes for desdeo framework."
 authors = ["Bhupinder Saini <bhupinder.s.saini@jyu.fi>", "Giovanni Misitano <giovanni.a.misitano@jyu.fi>"]
 license = "MIT"
